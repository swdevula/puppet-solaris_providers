#!/usr/bin/env rspec
require 'spec_helper'

describe Puppet::Type.type(:nis) do

  before do
    @class = described_class
    @profile_name = "rspec profile"
  end

  it "should have :name as its keyattribute" do
    expect( @class.key_attributes).to be == [:name]
  end

  describe "when validating attributes" do
    [:domainname, :ypservers, :securenets, :use_broadcast, :use_ypsetme
    ].each do |prop|
      it "should have a #{prop} property" do
        expect(@class.attrtype(prop)).to be == :property
      end
    end
  end

  describe "when validating values" do

    describe "for domainname" do
      def validate(dname)
         @class.new(:name => @profile_name, :domainname => dname)
      end

      it "should allow a value to be set" do
        expect { validate "foo.com" }.not_to raise_error
      end
    end  # domainname


    describe "for ypservers" do
      error_pattern = /ypserver.*invalid/m

      def validate(hostname)
         @class.new(:name => @profile_name, :ypservers => hostname)
      end

      it "should reject hostnames greater than 255 characters" do
        expect { validate "aaaa." * 51 << "a"
             }.to raise_error(Puppet::Error, error_pattern)
      end

      it "should reject hostnames with double periods" do
        expect { validate "double..isbad.com"
             }.to raise_error(Puppet::Error, error_pattern)
      end

      it "should reject hostname segments larger than 63 characters" do
        expect { validate "my." << "a" * 64 << ".com"
             }.to raise_error(Puppet::Error, error_pattern)
      end

      it "should reject hostname segments not starting with a letter/digit" do
        expect { validate "my._invalid.hostname"
             }.to raise_error(Puppet::Error, error_pattern)
      end

      it "should reject hostname segments ending with a dash" do
        expect { validate "my.invalid-.hostname"
             }.to raise_error(Puppet::Error, error_pattern)
<<<<<<< HEAD
      end

      ["192.168.1.253","1.2.3.4"].each do |ip|
        it "should accept valid IP addresses #{ip}" do
          expect { validate ip
          }.not_to raise_error
        end
      end

      ["192.168.1.256","192.168.1."].each do |ip|
        it "should reject invalid IP addresses #{ip}" do
          expect { validate ip
          }.to raise_error(Puppet::Error, error_pattern)
        end
      end

=======
      end

      ["192.168.1.253","1.2.3.4"].each do |ip|
        it "should accept valid IP addresses #{ip}" do
          expect { validate ip
          }.not_to raise_error
        end
      end

      ["192.168.1.256","192.168.1."].each do |ip|
        it "should reject invalid IP addresses #{ip}" do
          expect { validate ip
          }.to raise_error(Puppet::Error, error_pattern)
        end
      end

>>>>>>> 88b66e11

      it "should accept an array of valid values" do
        expect { validate(
            [ "host1.hostarray.com", "host2.hostarray.com" ])
        }.not_to raise_error
      end

      it "should return an array for a single value" do
        mytype = @class.new(:name => @profile_name,
                            :ypservers => "host1.hostarray.com")
        expect(mytype.property("ypservers").value).to be_an(Array)
      end
    end  # ypservers


    describe "for securenets" do
      def validate(snets)
         @class.new(:name => @profile_name, :securenets => snets)
      end

      it "should fail if argument is not an array" do
        expect { @class.new(:name => @profile_name,
                            :securenets => {'host' => '1.1.1.1'})
        }.to raise_error(Puppet::Error, /is not an array/)
      end
      it "should allow a value to be set" do
<<<<<<< HEAD
        expect { @class.new(:name => @profile_name, :securenets => {'host' => '1.1.1.1'}) }.not_to raise_error
      end
      it "should fail if argument is not a hash" do
        expect { @class.new(:name => @profile_name, :securenets => ['host','1.1.1.1']) }.to raise_error(Puppet::Error, /is not a hash/)
      end
      it "should fail if argument value is not an IP address" do
        expect { @class.new(:name => @profile_name, :securenets => {'host' => '1.1.1'}) }.to raise_error(Puppet::Error, /Invalid address/)
=======
        expect { @class.new(:name => @profile_name,
                            :securenets => [['host','1.1.1.1']])
        }.not_to raise_error
      end
      it "should allow multiple values to be set" do
        expect { @class.new(:name => @profile_name,
                            :securenets => [
                              ['255.255.255.0','1.1.1.1'],
                              ['host','1.1.1.2'],
                              ['host','1.1.1.3']
        ]
                           ) }.not_to raise_error
        end
      it "should fail on invalid multiple values" do
        expect { @class.new(:name => @profile_name,
                            :securenets => [
                              ['255.255.255.0','1.1.1.1'],
                              ['toast','1.1.1.2'],
                              ['host','1.1.1.3']
        ]
                           ) }.to raise_error(Puppet::Error, /Invalid address/)
        end
      it "should fail if argument value is not an IP address" do
        expect { @class.new(:name => @profile_name,
                            :securenets => [['host', '1.1.1']])
        }.to raise_error(Puppet::Error, /Invalid address/)
>>>>>>> 88b66e11
      end
    end  # securenets


    describe "for use_broadcast" do
      error_pattern = /broadcast.*Invalid/m

      def validate(ub)
         @class.new(:name => @profile_name, :use_broadcast => ub)
      end

      [ "true", "false" ].each do |ubval|
        it "should accept a value of #{ubval}" do
          expect { validate(ubval) }.to_not raise_error
        end
      end

      it "should reject invalid values" do
        expect { validate "foo"
             }.to raise_error(Puppet::Error, error_pattern)
      end
    end  # use_broadcast


    describe "for use_ypsetme" do
      error_pattern = /ypsetme.*Invalid/m

      def validate(ub)
         @class.new(:name => @profile_name, :use_ypsetme => ub)
      end

      [ "true", "false" ].each do |ubval|
        it "should accept a value of #{ubval}" do
          expect { validate(ubval) }.to_not raise_error
        end
      end

      it "should reject invalid values" do
        expect { validate "foo"
             }.to raise_error(Puppet::Error, error_pattern)
      end
    end  # use_ypsetme

  end # validating values
end<|MERGE_RESOLUTION|>--- conflicted
+++ resolved
@@ -64,7 +64,6 @@
       it "should reject hostname segments ending with a dash" do
         expect { validate "my.invalid-.hostname"
              }.to raise_error(Puppet::Error, error_pattern)
-<<<<<<< HEAD
       end
 
       ["192.168.1.253","1.2.3.4"].each do |ip|
@@ -81,24 +80,6 @@
         end
       end
 
-=======
-      end
-
-      ["192.168.1.253","1.2.3.4"].each do |ip|
-        it "should accept valid IP addresses #{ip}" do
-          expect { validate ip
-          }.not_to raise_error
-        end
-      end
-
-      ["192.168.1.256","192.168.1."].each do |ip|
-        it "should reject invalid IP addresses #{ip}" do
-          expect { validate ip
-          }.to raise_error(Puppet::Error, error_pattern)
-        end
-      end
-
->>>>>>> 88b66e11
 
       it "should accept an array of valid values" do
         expect { validate(
@@ -125,15 +106,6 @@
         }.to raise_error(Puppet::Error, /is not an array/)
       end
       it "should allow a value to be set" do
-<<<<<<< HEAD
-        expect { @class.new(:name => @profile_name, :securenets => {'host' => '1.1.1.1'}) }.not_to raise_error
-      end
-      it "should fail if argument is not a hash" do
-        expect { @class.new(:name => @profile_name, :securenets => ['host','1.1.1.1']) }.to raise_error(Puppet::Error, /is not a hash/)
-      end
-      it "should fail if argument value is not an IP address" do
-        expect { @class.new(:name => @profile_name, :securenets => {'host' => '1.1.1'}) }.to raise_error(Puppet::Error, /Invalid address/)
-=======
         expect { @class.new(:name => @profile_name,
                             :securenets => [['host','1.1.1.1']])
         }.not_to raise_error
@@ -160,7 +132,6 @@
         expect { @class.new(:name => @profile_name,
                             :securenets => [['host', '1.1.1']])
         }.to raise_error(Puppet::Error, /Invalid address/)
->>>>>>> 88b66e11
       end
     end  # securenets
 
