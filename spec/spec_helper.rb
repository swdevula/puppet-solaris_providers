--- conflicted
+++ resolved
@@ -1,9 +1,6 @@
 require 'rubygems'
 require 'puppetlabs_spec_helper/module_spec_helper'
 
-<<<<<<< HEAD
-RSpec.configure do |config|
-=======
 begin
 require 'pry'
 rescue LoadError
@@ -13,6 +10,5 @@
 
 RSpec.configure do |config|
     config.mock_with :mocha
->>>>>>> 88b66e11
     config.example_status_persistence_file_path = 'spec/examples.txt'
 end