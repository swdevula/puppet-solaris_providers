--- conflicted
+++ resolved
@@ -106,22 +106,11 @@
   newproperty(:value, :array_matching => :all) do
     desc "Value of the property. Value types :fmri, :opaque, :host, :hostname,
       :net_address, :net_address_v4, :net_address_v6, and :uri are treated as
-<<<<<<< HEAD
+
       lists if they contain whitespace. Most array arguments are also treated
       as lists. See scf_value_create(3SCF)"
 
     include PuppetX::Oracle::SolarisProviders::Util::Svcs
-=======
-      lists if they contain whitespace. See scf_value_create(3SCF)"
-
-      # escape bourne shell characters in the should value
-      def insync?(is)
-          is.to_s == should.to_s.gsub(/([;&()|^<>\n \t\\\"\'`~*\[\]\$\!])/,
-                                      '\\\\\1')
-
-      end
-  end
->>>>>>> 1a600b3b
 
     def should_to_s(newvalue)
       to_svcs(newvalue)
