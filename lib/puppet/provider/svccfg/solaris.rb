#
# Copyright (c) 2013, 2016, Oracle and/or its affiliates. All rights reserved.
#
# Licensed under the Apache License, Version 2.0 (the "License");
# you may not use this file except in compliance with the License.
# You may obtain a copy of the License at
#
#     http://www.apache.org/licenses/LICENSE-2.0
#
# Unless required by applicable law or agreed to in writing, software
# distributed under the License is distributed on an "AS IS" BASIS,
# WITHOUT WARRANTIES OR CONDITIONS OF ANY KIND, either express or implied.
# See the License for the specific language governing permissions and
# limitations under the License.
#

Puppet::Type.type(:svccfg).provide(:svccfg) do
<<<<<<< HEAD
  desc "Provider for svccfg actions on Oracle Solaris"
  defaultfor :operatingsystem => :solaris
  commands :svccfg => "/usr/sbin/svccfg", :svcprop => "/usr/bin/svcprop"
=======
    desc "Provider for svccfg actions on Oracle Solaris"
    defaultfor :operatingsystem => :solaris
    commands :svccfg => "/usr/sbin/svccfg", :svcprop => "/usr/bin/svcprop"

    mk_resource_methods

    def exists?
        if @property_hash[:ensure] == :present && ! @resource[:value].nil?
          # property exists and resource has a defined value
          # escape bourne shell characters in the value
          @property_hash[:value] == @resource[:value].gsub(/([;&()|^<>\n \t\\\"\'`~*\[\]\$\!])/, '\\\\\1')
        else
          # just check for presence
          @property_hash[:ensure] == :present
        end
    end
>>>>>>> 1a600b3b

  include PuppetX::Oracle::SolarisProviders::Util::Svcs

  mk_resource_methods

  def exists?
    # Property groups are not displayed by svcprop
    # and thus do not have resources by default
    if is_pg_type?(@resource[:type])
      pg_exists?
    else
      @property_hash[:ensure] == :present
    end
  end

  def self.instances
    svcs = Hash.new {|h,k| h[k] = [] }
    # "prop_fmri" => [ "fmri", "property", "type", "value" ]

    svcprop('-a', '-f', '*').each_line do |line|
      if line.encode!(:invalid => :replace).match(/\Asvc:/)
        @prop_fmri = line.chomp.split[0]
        svcs[@prop_fmri] = line.chomp.split(%r(/:properties/| ),4)
      else
        # Handle multi-line properties
        svcs[@prop_fmri][-1] << line.chomp
      end
    end

    instances = []
    pgs = []
    pg_created = {}
    # Walk each discovered service
    svcs.each_pair do |prop_fmri,a|
      # Walk each property and create the resource
      instances.push new(
                       :name       => prop_fmri,
                       :prop_fmri  => prop_fmri,
                       :fmri       => a[0],
                       :property   => a[1],
                       :type       => a[2],
                       :value      => a[3],
                       :ensure     => :present,
                     )

      tmp_pg = prop_fmri.slice(0,prop_fmri.rindex('/'))
      unless pg_created.has_key? tmp_pg
        pgs.push new(
                   :name => tmp_pg,
                   :prop_fmri => tmp_pg,
                   :type => :unknown_pg,
                   :ensure => :present
                 )
        pg_created[tmp_pg]=true
      end
    end
    return instances + pgs
  end

  def self.prefetch(resources)
    things = instances
    resources.each_pair { |key,res|
      things.find { |prop|
        # Match on prop_fmri
        [
          res[:prop_fmri],
          # Try to construct a prop_fmri string
          "%s/:properties/%s" % [res[:fmri], res[:property]]
        ].include? prop.prop_fmri
      }.tap { |provider|
        next if provider.nil?
        resources[key].provider = provider
      }
    }
  end

  def update_property_hash
    if @resource[:prop_fmri] && !@resource[:prop_fmri].empty?
      a = svcprop('-f', @resource[:prop_fmri]).lines.first.split(/\s+/,3)
      @property_hash[:value] = a[2]
      @property_hash[:type] ||= a[1].to_sym
      @property_hash[:ensure] = :present
    else
      @property_hash[:ensure] = :absent
    end
  rescue
    @property_hash[:ensure] = :absent
  ensure
    return nil
  end

  # Strip the property to get the pg and check that it is a defined resource
  # or that it exists
  def pg(prop_fmri=@resource[:prop_fmri])
    prop_fmri.slice(0,prop_fmri.rindex('/'))
  end
  def pg_exists?
    return @pg_exists if @pg_exists
    svcprop(pg)
    @pg_exists = true
  rescue Puppet::ExecutionFailure
    @pg_exists = false
  end

  def value=(value)
    args = ["-s", @resource[:fmri], 'setprop', @resource[:property], '=']
    args << munge_value(
      @resource[:value],@resource[:type] ? @resource[:type] : type
    )
    svccfg(*args)
    svccfg("-s", @resource[:fmri], "refresh")
    update_property_hash
    return value
  end

  def create
    # commands will always begin with these args
    args = ["-s", @resource[:fmri]]

    # It is legal to create nested property groups. We no longer try to
    # guess intent with the presence of a /
    if is_pg_type?(@resource[:type])
      args << "addpg" << @resource[:property] << @resource[:type]
    else
      fail "Property Group (#{pg}) must exist" unless pg_exists?
      args << "setprop" << @resource[:property] << "="

      # Add resource type if it is defined
      if type = @resource[:type] and type != nil
        args << "#{@resource[:type]}:"
      end

      # Add munged value
      args << munge_value(@resource[:value],
                          @resource[:type] ? @resource[:type] : type)
    end

    svccfg(*args)
    svccfg("-s", @resource[:fmri], "refresh")
    update_property_hash
  end

  def destroy
    # delprop deletes either a property or the property group
    svccfg("-s", @resource[:fmri], "delprop", @resource[:property])
    svccfg("-s", @resource[:fmri], "refresh")
    @property_hash[:ensure] = :absent
    return nil
  end

  def delcust
    list_cmd = Array[command(:svccfg), "-s", @resource[:fmri], "listprop",
                     "-l", "admin"]
    delcust_cmd = Array[command(:svccfg), "-s", @resource[:fmri]]
    if @resource[:property] != nil
      list_cmd += Array[@resource[:property]]
      delcust_cmd += Array[@resource[:property]]
    end

    # look for any admin layer customizations for this entity
    p = exec_cmd(list_cmd)
    if p[:out].strip != ''
      # there are admin customizations
      if @resource[:property] == nil
        svccfg("-s", @resource[:fmri], "delcust")
      else
        svccfg("-s", @resource[:fmri], "delcust", @resource[:property])
      end
      svccfg("-s", @resource[:fmri], "refresh")
    end
    update_property_hash
  end

  def exec_cmd(*cmd)
    output = Puppet::Util::Execution.execute(cmd, :failonfail => false)
    {:out => output, :exit => $CHILD_STATUS.exitstatus}
  end
end<|MERGE_RESOLUTION|>--- conflicted
+++ resolved
@@ -15,28 +15,10 @@
 #
 
 Puppet::Type.type(:svccfg).provide(:svccfg) do
-<<<<<<< HEAD
   desc "Provider for svccfg actions on Oracle Solaris"
   defaultfor :operatingsystem => :solaris
   commands :svccfg => "/usr/sbin/svccfg", :svcprop => "/usr/bin/svcprop"
-=======
-    desc "Provider for svccfg actions on Oracle Solaris"
-    defaultfor :operatingsystem => :solaris
-    commands :svccfg => "/usr/sbin/svccfg", :svcprop => "/usr/bin/svcprop"
 
-    mk_resource_methods
-
-    def exists?
-        if @property_hash[:ensure] == :present && ! @resource[:value].nil?
-          # property exists and resource has a defined value
-          # escape bourne shell characters in the value
-          @property_hash[:value] == @resource[:value].gsub(/([;&()|^<>\n \t\\\"\'`~*\[\]\$\!])/, '\\\\\1')
-        else
-          # just check for presence
-          @property_hash[:ensure] == :present
-        end
-    end
->>>>>>> 1a600b3b
 
   include PuppetX::Oracle::SolarisProviders::Util::Svcs
 
