--- conflicted
+++ resolved
@@ -22,18 +22,13 @@
   24696809 Puppet link aggregation modules cascading errors
   24836004 '-' is valid in pkg mediator implementation
   24836209 nis provider needs to support multiple securenets entries
-<<<<<<< HEAD
+  25022632 puppet ipmp_interface type should not validate interface existence
   25022632 puppet ipmp_interface type should not validate interface existence
   25071681 puppet dns resource generates invalid manifest
   25071686 puppet resource ldap; Error: Could not run: No ability to determine if ldap...
   25071690 puppet resource nis; Error: Could not run: No ability to determine if nis exists
   25106150 Nis provider is not idempotent
   25106155 DNS provider is not idempotent
-=======
-  24696809 Puppet link aggregation modules cascading errors
-  25022632 puppet ipmp_interface type should not validate interface existence
-  23593308 rspec tests need to be written for solaris_providers ipmp_interface
->>>>>>> 15f1c5c5
 
 1.2.2
 This release unifies the source for the oracle-solaris_providers IPS package.
